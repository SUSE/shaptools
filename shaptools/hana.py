--- conflicted
+++ resolved
@@ -212,26 +212,15 @@
 
     def get_sr_state(self):
         """
-<<<<<<< HEAD
-        Get system replication state details for the current node.
+        Get system replication state for the current node.
 
         Note:
         The command reads the status from the configuration files
         and so the reported status may not match the actual status.
-=======
-        Get system replication status in the current node
->>>>>>> 47e245c4
 
         Returns:
             SrStates: System replication state
         """
-<<<<<<< HEAD
-        state = self.get_sr_state_details()
-        mode = state.get("mode", "unknown")
-        if mode == "primary":
-            return SrStates.PRIMARY
-        if mode in self.SYNCMODES:
-=======
         cmd = 'hdbnsutil -sr_state'
         result = self._run_hana_command(cmd)
 
@@ -239,7 +228,6 @@
             return SrStates.PRIMARY
         if shell.find_pattern('.*mode: ({})'.format('|'.join(self.SYNCMODES)),
                               result.output) is not None:
->>>>>>> 47e245c4
             return SrStates.SECONDARY
         return SrStates.DISABLED
 
@@ -260,9 +248,9 @@
         for line in result.output.splitlines():
             if "Site Mappings:" in line or "Host Mappings:" in line:
                 break
-            m = re.match(r'^\s*([^:]+):\s+(.*)$', line.strip())
-            if m is not None:
-                state[m.group(1)] = m.group(2)
+            data = re.match(r'^\s*([^:]+):\s+(.*)$', line.strip())
+            if data is not None:
+                state[data.group(1)] = data.group(2)
         return state
 
     def sr_enable_primary(self, name):
