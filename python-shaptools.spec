--- conflicted
+++ resolved
@@ -22,11 +22,7 @@
 
 %{?!python_module:%define python_module() python-%{**} python3-%{**}}
 Name:           python-shaptools
-<<<<<<< HEAD
-Version:        0.2.2
-=======
-Version:        0.3.0
->>>>>>> 49a6cc3e
+Version:        0.3.1
 Release:        0
 Summary:        Python tools to interact with SAP HANA utilities
 License:        Apache-2.0
