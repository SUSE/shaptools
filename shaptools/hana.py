--- conflicted
+++ resolved
@@ -211,16 +211,11 @@
 
     def get_sr_state(self):
         """
-<<<<<<< HEAD
-        Get system replication state in th current node. This command is based
-        in the configuration files, so it returns that, not the actual status.
-=======
         Get system replication state details for the current node.
 
         Note:
         The command reads the status from the configuration files
         and so the reported status may not match the actual status.
->>>>>>> a2515c40
 
         Returns:
             SrStates: System replication state
